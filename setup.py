#!/usr/bin/env python

from setuptools import setup, find_packages
import io
import os


# Package meta-data.
NAME = 'django-environ'
PACKAGE = 'environ'
DESCRIPTION = "Django-environ allows you to utilize 12factor inspired environment " \
              "variables to configure your Django application."
URL = 'https://github.com/joke2k/django-environ'
EMAIL = 'daniele.faraglia@gmail.com'
AUTHOR = 'joke2k'
VERSION = '0.4.5'
LICENSE = 'MIT'

here = os.path.abspath(os.path.dirname(__file__))

# Import the README and use it as the long-description.
# Note: this will only work if 'README.md' is present in your MANIFEST.in file!
LONG_DESCRIPTION = '\n' + open(os.path.join(here, 'README.rst'), encoding="utf8").read()

setup(
    name=NAME,
    version=VERSION,
    description=DESCRIPTION,
    long_description=LONG_DESCRIPTION,
    long_description_content_type="text/x-rst",
    keywords='django environment variables 12factor',
    author=AUTHOR,
    author_email=EMAIL,
    url=URL,
    license=LICENSE,
    packages=find_packages(),
    platforms=["any"],
    python_requires=">=3",
    include_package_data=True,
    test_suite='environ.test.load_suite',
    zip_safe=False,
    classifiers=[
        # Get strings from http://pypi.python.org/pypi?%3Aaction=list_classifiers
        'Development Status :: 3 - Alpha',
        'Intended Audience :: Information Technology',
        'Framework :: Django',
        'Framework :: Django :: 1.8',
        'Framework :: Django :: 1.9',
        'Framework :: Django :: 1.10',
        'Framework :: Django :: 1.11',
        'Framework :: Django :: 2.0',
        'Framework :: Django :: 2.1',
<<<<<<< HEAD
        'Framework :: Django :: 2.2',
=======
>>>>>>> 672ca2c7
        'Programming Language :: Python',
        'Programming Language :: Python :: 3',
        'Programming Language :: Python :: 3.4',
        'Programming Language :: Python :: 3.5',
        'Programming Language :: Python :: 3.6',
<<<<<<< HEAD
        'Programming Language :: Python :: 3.7',
        'Programming Language :: Python :: 3.8',
=======
>>>>>>> 672ca2c7
        'Programming Language :: Python :: Implementation :: CPython',
        'Programming Language :: Python :: Implementation :: PyPy',
        'Topic :: Software Development :: Libraries :: Python Modules',
        'Topic :: Utilities',
        'License :: OSI Approved :: MIT License',
        'Framework :: Django'
    ]
)<|MERGE_RESOLUTION|>--- conflicted
+++ resolved
@@ -50,20 +50,14 @@
         'Framework :: Django :: 1.11',
         'Framework :: Django :: 2.0',
         'Framework :: Django :: 2.1',
-<<<<<<< HEAD
         'Framework :: Django :: 2.2',
-=======
->>>>>>> 672ca2c7
         'Programming Language :: Python',
         'Programming Language :: Python :: 3',
         'Programming Language :: Python :: 3.4',
         'Programming Language :: Python :: 3.5',
         'Programming Language :: Python :: 3.6',
-<<<<<<< HEAD
         'Programming Language :: Python :: 3.7',
         'Programming Language :: Python :: 3.8',
-=======
->>>>>>> 672ca2c7
         'Programming Language :: Python :: Implementation :: CPython',
         'Programming Language :: Python :: Implementation :: PyPy',
         'Topic :: Software Development :: Libraries :: Python Modules',
