--- conflicted
+++ resolved
@@ -1,11 +1,6 @@
 version: ~> 1.0
 language: python
-<<<<<<< HEAD
 os: linux
-=======
-dist: xenial
-sudo: false
->>>>>>> 672ca2c7
 python:
  - "3.5"
  - "3.6"
@@ -13,7 +8,6 @@
  - "3.8"
  - "nightly"
  - "pypy"
-<<<<<<< HEAD
 jobs:
   matrix:
    - DJANGO="Django==1.11.*"
@@ -22,40 +16,6 @@
    - DJANGO="Django==2.2.*"
    - DJANGO="Django==3.0"
    - DJANGO="https://github.com/django/django/archive/master.tar.gz"
-=======
-env:
-  - DJANGO="1.8"
-  - DJANGO="1.9"
-  - DJANGO="1.10"
-  - DJANGO="1.11"
-  - DJANGO="2.0"
-  - DJANGO="2.1"
-  - DJANGO="2.2"
-  - DJANGO="master"
-matrix:
-  fast_finish: true
-  exclude:
-    - python: 2.7
-      env: DJANGO="2.0"
-
-    - python: 2.7
-      env: DJANGO="2.1"
-
-    - python: 2.7
-      env: DJANGO="master"
-
-    - python: 3.4
-      env: DJANGO="2.1"
-
-    - python: 3.4
-      env: DJANGO="master"
-
-    - python: 3.5
-      env: DJANGO="master"
-  allow_failures:
-  	- env: DJANGO="master"
-
->>>>>>> 672ca2c7
 install:
  # The default pip doesn't properly support pre-release version specifiers.
  - pip install -U pip
@@ -69,15 +29,11 @@
   - /^release\/.+/
   - /^hotfix\/.+/
   - /^v[\d\.]+/
-<<<<<<< HEAD
 script: coverage run --source=environ setup.py test
 jobs:
   fast_finish: true
   allow_failures:
     - env: DJANGO="https://github.com/django/django/archive/master.tar.gz"
-=======
-script: tox
->>>>>>> 672ca2c7
 after_success:
   - pip install --quiet python-coveralls
   - coveralls