--- conflicted
+++ resolved
@@ -92,10 +92,6 @@
         self.assertFalse('I_AM_NOT_A_VAR' in self.env)
 
     def test_str(self):
-<<<<<<< HEAD
-        self.assertEqual('bar', self.env('STR_VAR'))
-        self.assertEqual('bar', self.env.str('STR_VAR'))
-=======
         self.assertTypeAndValue(str, 'bar', self.env('STR_VAR'))
         self.assertTypeAndValue(str, 'bar', self.env.str('STR_VAR'))
         self.assertTypeAndValue(str, 'foo\\nbar', self.env.str('MULTILINE_STR_VAR'))
@@ -103,7 +99,6 @@
 
     def test_bytes(self):
         self.assertTypeAndValue(bytes, b'bar', self.env.bytes('STR_VAR'))
->>>>>>> 093dc7e8
 
     def test_int(self):
         self.assertTypeAndValue(int, 42, self.env('INT_VAR', cast=int))
