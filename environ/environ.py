--- conflicted
+++ resolved
@@ -2,11 +2,7 @@
 Django-environ allows you to utilize 12factor inspired environment
 variables to configure your Django application.
 """
-<<<<<<< HEAD
 import ast
-import json
-=======
->>>>>>> b34f21f0
 import logging
 import os
 import re
@@ -24,16 +20,6 @@
 __version__ = tuple(VERSION.split('.'))
 
 
-# return int if possible
-def _cast_int(v):
-    return int(v) if hasattr(v, 'isdigit') and v.isdigit() else v
-
-<<<<<<< HEAD
-
-def _cast_urlstr(v):
-    return urllib.parse.unquote_plus(v) if isinstance(v, str) else v
-
-
 def _cast(value):
     # Safely evaluate an expression node or a string containing a Python
     # literal or container display.
@@ -43,22 +29,12 @@
     except ValueError:
         return value
 
-
-# back compatibility with redis_cache package
-DJANGO_REDIS_DRIVER = 'django_redis.cache.RedisCache'
-DJANGO_REDIS_CACHE_DRIVER = 'redis_cache.RedisCache'
-
-REDIS_DRIVER = DJANGO_REDIS_DRIVER
-try:
-    import redis_cache
-    REDIS_DRIVER = DJANGO_REDIS_CACHE_DRIVER
-except:
-    pass
-=======
+# return int if possible
+def _cast_int(v):
+    return int(v) if hasattr(v, 'isdigit') and v.isdigit() else v
 
 def _cast_urlstr(v):
     return unquote_plus(v) if isinstance(v, str) else v
->>>>>>> b34f21f0
 
 
 class NoValue(object):
@@ -499,13 +475,8 @@
 
         if url.query:
             config_options = {}
-<<<<<<< HEAD
-            for k, v in urllib.parse.parse_qs(url.query).items():
+            for k, v in parse_qs(url.query).items():
                 opt = {k.upper(): _cast(v[0])}
-=======
-            for k, v in parse_qs(url.query).items():
-                opt = {k.upper(): _cast_int(v[0])}
->>>>>>> b34f21f0
                 if k.upper() in cls._CACHE_BASE_OPTIONS:
                     config.update(opt)
                 else:
