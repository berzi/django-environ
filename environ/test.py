from __future__ import print_function
import os
import sys
import unittest
import warnings

<<<<<<< HEAD
from environ import Env, Path, ImproperlyConfigured, REDIS_DRIVER
=======
from .compat import (
    json, DJANGO_POSTGRES, ImproperlyConfigured, REDIS_DRIVER, quote
)

from environ import Env, Path
>>>>>>> 185ffcf3


class BaseTests(unittest.TestCase):

    URL = 'http://www.google.com/'
    POSTGRES = 'postgres://uf07k1:wegauwhg@ec2-107-21-253-135.compute-1.amazonaws.com:5431/d8r82722'
    MYSQL = 'mysql://bea6eb0:69772142@us-cdbr-east.cleardb.com/heroku_97681?reconnect=true'
    MYSQLGIS = 'mysqlgis://user:password@127.0.0.1/some_database'
    SQLITE = 'sqlite:////full/path/to/your/database/file.sqlite'
    ORACLE_TNS = 'oracle://user:password@sid/'
    ORACLE = 'oracle://user:password@host:1521/sid'
    CUSTOM_BACKEND = 'custom.backend://user:password@example.com:5430/database'
    REDSHIFT = 'redshift://user:password@examplecluster.abc123xyz789.us-west-2.redshift.amazonaws.com:5439/dev'
    MEMCACHE = 'memcache://127.0.0.1:11211'
    REDIS = 'rediscache://127.0.0.1:6379/1?client_class=django_redis.client.DefaultClient&password=secret'
    EMAIL = 'smtps://user@domain.com:password@smtp.example.com:587'
    JSON = dict(one='bar', two=2, three=33.44)
    DICT = dict(foo='bar', test='on')
    PATH = '/home/dev'
    EXPORTED = 'exported var'

    @classmethod
    def generateData(cls):
        return dict(STR_VAR='bar',
                    MULTILINE_STR_VAR='foo\\nbar',
                    INT_VAR='42',
                    FLOAT_VAR='33.3',
                    FLOAT_COMMA_VAR='33,3',
                    FLOAT_STRANGE_VAR1='123,420,333.3',
                    FLOAT_STRANGE_VAR2='123.420.333,3',
                    BOOL_TRUE_VAR='1',
                    BOOL_TRUE_VAR2='True',
                    BOOL_FALSE_VAR='0',
                    BOOL_FALSE_VAR2='False',
                    PROXIED_VAR='$STR_VAR',
                    INT_LIST='42,33',
                    INT_TUPLE='(42,33)',
                    STR_LIST_WITH_SPACES=' foo,  bar',
                    EMPTY_LIST='',
                    DICT_VAR='foo=bar,test=on',
                    DATABASE_URL=cls.POSTGRES,
                    DATABASE_MYSQL_URL=cls.MYSQL,
                    DATABASE_MYSQL_GIS_URL=cls.MYSQLGIS,
                    DATABASE_SQLITE_URL=cls.SQLITE,
                    DATABASE_ORACLE_URL=cls.ORACLE,
                    DATABASE_ORACLE_TNS_URL=cls.ORACLE_TNS,
                    DATABASE_REDSHIFT_URL=cls.REDSHIFT,
                    DATABASE_CUSTOM_BACKEND_URL=cls.CUSTOM_BACKEND,
                    CACHE_URL=cls.MEMCACHE,
                    CACHE_REDIS=cls.REDIS,
                    EMAIL_URL=cls.EMAIL,
                    URL_VAR=cls.URL,
                    JSON_VAR=json.dumps(cls.JSON),
                    PATH_VAR=cls.PATH,
                    EXPORTED_VAR=cls.EXPORTED)

    def setUp(self):
        self._old_environ = os.environ
        os.environ = Env.ENVIRON = self.generateData()
        self.env = Env()

    def tearDown(self):
        os.environ = self._old_environ

    def assertTypeAndValue(self, type_, expected, actual):
        self.assertEqual(type_, type(actual))
        self.assertEqual(expected, actual)


class EnvTests(BaseTests):

    def test_not_present_with_default(self):
        self.assertEqual(3, self.env('not_present', default=3))

    def test_not_present_without_default(self):
        self.assertRaises(ImproperlyConfigured, self.env, 'not_present')

    def test_contains(self):
        self.assertTrue('STR_VAR' in self.env)
        self.assertTrue('EMPTY_LIST' in self.env)
        self.assertFalse('I_AM_NOT_A_VAR' in self.env)

    def test_str(self):
        self.assertTypeAndValue(str, 'bar', self.env('STR_VAR'))
        self.assertTypeAndValue(str, 'bar', self.env.str('STR_VAR'))
        self.assertTypeAndValue(str, 'foo\\nbar', self.env.str('MULTILINE_STR_VAR'))
        self.assertTypeAndValue(str, 'foo\nbar', self.env.str('MULTILINE_STR_VAR', multiline=True))

    def test_bytes(self):
        self.assertTypeAndValue(bytes, b'bar', self.env.bytes('STR_VAR'))

    def test_int(self):
        self.assertTypeAndValue(int, 42, self.env('INT_VAR', cast=int))
        self.assertTypeAndValue(int, 42, self.env.int('INT_VAR'))

    def test_int_with_none_default(self):
        self.assertTrue(self.env('NOT_PRESENT_VAR', cast=int, default=None) is None)

    def test_float(self):
        self.assertTypeAndValue(float, 33.3, self.env('FLOAT_VAR', cast=float))
        self.assertTypeAndValue(float, 33.3, self.env.float('FLOAT_VAR'))

        self.assertTypeAndValue(float, 33.3, self.env('FLOAT_COMMA_VAR', cast=float))
        self.assertTypeAndValue(float, 123420333.3, self.env('FLOAT_STRANGE_VAR1', cast=float))
        self.assertTypeAndValue(float, 123420333.3, self.env('FLOAT_STRANGE_VAR2', cast=float))

    def test_bool_true(self):
        self.assertTypeAndValue(bool, True, self.env('BOOL_TRUE_VAR', cast=bool))
        self.assertTypeAndValue(bool, True, self.env('BOOL_TRUE_VAR2', cast=bool))
        self.assertTypeAndValue(bool, True, self.env.bool('BOOL_TRUE_VAR'))

    def test_bool_false(self):
        self.assertTypeAndValue(bool, False, self.env('BOOL_FALSE_VAR', cast=bool))
        self.assertTypeAndValue(bool, False, self.env('BOOL_FALSE_VAR2', cast=bool))
        self.assertTypeAndValue(bool, False, self.env.bool('BOOL_FALSE_VAR'))

    def test_proxied_value(self):
        self.assertEqual('bar', self.env('PROXIED_VAR'))

    def test_int_list(self):
        self.assertTypeAndValue(list, [42, 33], self.env('INT_LIST', cast=[int]))
        self.assertTypeAndValue(list, [42, 33], self.env.list('INT_LIST', int))

    def test_int_tuple(self):
        self.assertTypeAndValue(tuple, (42, 33), self.env('INT_LIST', cast=(int,)))
        self.assertTypeAndValue(tuple, (42, 33), self.env.tuple('INT_LIST', int))
        self.assertTypeAndValue(tuple, ('42', '33'), self.env.tuple('INT_LIST'))

    def test_str_list_with_spaces(self):
        self.assertTypeAndValue(list, [' foo', '  bar'],
                                self.env('STR_LIST_WITH_SPACES', cast=[str]))
        self.assertTypeAndValue(list, [' foo', '  bar'],
                                self.env.list('STR_LIST_WITH_SPACES'))

    def test_empty_list(self):
        self.assertTypeAndValue(list, [], self.env('EMPTY_LIST', cast=[int]))

    def test_dict_value(self):
        self.assertTypeAndValue(dict, self.DICT, self.env.dict('DICT_VAR'))

    def test_dict_parsing(self):

        self.assertEqual({'a': '1'}, self.env.parse_value('a=1', dict))
        self.assertEqual({'a': 1}, self.env.parse_value('a=1', dict(value=int)))
        self.assertEqual({'a': ['1', '2', '3']}, self.env.parse_value('a=1,2,3', dict(value=[str])))
        self.assertEqual({'a': [1, 2, 3]}, self.env.parse_value('a=1,2,3', dict(value=[int])))
        self.assertEqual({'a': 1, 'b': [1.1, 2.2], 'c': 3},
                         self.env.parse_value('a=1;b=1.1,2.2;c=3', dict(value=int, cast=dict(b=[float]))))

        self.assertEqual({'a': "uname", 'c': "http://www.google.com", 'b': True},
                         self.env.parse_value('a=uname;c=http://www.google.com;b=True', dict(value=str, cast=dict(b=bool))))

    def test_url_value(self):
        url = self.env.url('URL_VAR')
        self.assertEqual(url.__class__, self.env.URL_CLASS)
        self.assertEqual(url.geturl(), self.URL)
        self.assertEqual(None, self.env.url('OTHER_URL', default=None))

    def test_url_encoded_parts(self):
        password_with_unquoted_characters = "#password"
        encoded_url = "mysql://user:%s@127.0.0.1:3306/dbname" % quote(password_with_unquoted_characters)
        parsed_url = self.env.db_url_config(encoded_url)
        self.assertEqual(parsed_url['PASSWORD'], password_with_unquoted_characters)

    def test_db_url_value(self):
        pg_config = self.env.db()
        self.assertEqual(pg_config['ENGINE'], DJANGO_POSTGRES)
        self.assertEqual(pg_config['NAME'], 'd8r82722')
        self.assertEqual(pg_config['HOST'], 'ec2-107-21-253-135.compute-1.amazonaws.com')
        self.assertEqual(pg_config['USER'], 'uf07k1')
        self.assertEqual(pg_config['PASSWORD'], 'wegauwhg')
        self.assertEqual(pg_config['PORT'], 5431)

        mysql_config = self.env.db('DATABASE_MYSQL_URL')
        self.assertEqual(mysql_config['ENGINE'], 'django.db.backends.mysql')
        self.assertEqual(mysql_config['NAME'], 'heroku_97681')
        self.assertEqual(mysql_config['HOST'], 'us-cdbr-east.cleardb.com')
        self.assertEqual(mysql_config['USER'], 'bea6eb0')
        self.assertEqual(mysql_config['PASSWORD'], '69772142')
        self.assertEqual(mysql_config['PORT'], '')

        mysql_gis_config = self.env.db('DATABASE_MYSQL_GIS_URL')
        self.assertEqual(mysql_gis_config['ENGINE'], 'django.contrib.gis.db.backends.mysql')
        self.assertEqual(mysql_gis_config['NAME'], 'some_database')
        self.assertEqual(mysql_gis_config['HOST'], '127.0.0.1')
        self.assertEqual(mysql_gis_config['USER'], 'user')
        self.assertEqual(mysql_gis_config['PASSWORD'], 'password')
        self.assertEqual(mysql_gis_config['PORT'], '')

        oracle_config = self.env.db('DATABASE_ORACLE_TNS_URL')
        self.assertEqual(oracle_config['ENGINE'], 'django.db.backends.oracle')
        self.assertEqual(oracle_config['NAME'], 'sid')
        self.assertEqual(oracle_config['HOST'], '')
        self.assertEqual(oracle_config['USER'], 'user')
        self.assertEqual(oracle_config['PASSWORD'], 'password')
        self.assertFalse('PORT' in oracle_config)

        oracle_config = self.env.db('DATABASE_ORACLE_URL')
        self.assertEqual(oracle_config['ENGINE'], 'django.db.backends.oracle')
        self.assertEqual(oracle_config['NAME'], 'sid')
        self.assertEqual(oracle_config['HOST'], 'host')
        self.assertEqual(oracle_config['USER'], 'user')
        self.assertEqual(oracle_config['PASSWORD'], 'password')
        self.assertEqual(oracle_config['PORT'], '1521')

        redshift_config = self.env.db('DATABASE_REDSHIFT_URL')
        self.assertEqual(redshift_config['ENGINE'], 'django_redshift_backend')
        self.assertEqual(redshift_config['NAME'], 'dev')
        self.assertEqual(redshift_config['HOST'], 'examplecluster.abc123xyz789.us-west-2.redshift.amazonaws.com')
        self.assertEqual(redshift_config['USER'], 'user')
        self.assertEqual(redshift_config['PASSWORD'], 'password')
        self.assertEqual(redshift_config['PORT'], 5439)

        sqlite_config = self.env.db('DATABASE_SQLITE_URL')
        self.assertEqual(sqlite_config['ENGINE'], 'django.db.backends.sqlite3')
        self.assertEqual(sqlite_config['NAME'], '/full/path/to/your/database/file.sqlite')

        custom_backend_config = self.env.db('DATABASE_CUSTOM_BACKEND_URL')
        self.assertEqual(custom_backend_config['ENGINE'], 'custom.backend')
        self.assertEqual(custom_backend_config['NAME'], 'database')
        self.assertEqual(custom_backend_config['HOST'], 'example.com')
        self.assertEqual(custom_backend_config['USER'], 'user')
        self.assertEqual(custom_backend_config['PASSWORD'], 'password')
        self.assertEqual(custom_backend_config['PORT'], 5430)

    def test_cache_url_value(self):

        cache_config = self.env.cache_url()
        self.assertEqual(cache_config['BACKEND'], 'django.core.cache.backends.memcached.MemcachedCache')
        self.assertEqual(cache_config['LOCATION'], '127.0.0.1:11211')

        redis_config = self.env.cache_url('CACHE_REDIS')
        self.assertEqual(redis_config['BACKEND'], 'django_redis.cache.RedisCache')
        self.assertEqual(redis_config['LOCATION'], 'redis://127.0.0.1:6379/1')
        self.assertEqual(redis_config['OPTIONS'], {
            'CLIENT_CLASS': 'django_redis.client.DefaultClient',
            'PASSWORD': 'secret',
        })

    def test_email_url_value(self):

        email_config = self.env.email_url()
        self.assertEqual(email_config['EMAIL_BACKEND'], 'django.core.mail.backends.smtp.EmailBackend')
        self.assertEqual(email_config['EMAIL_HOST'], 'smtp.example.com')
        self.assertEqual(email_config['EMAIL_HOST_PASSWORD'], 'password')
        self.assertEqual(email_config['EMAIL_HOST_USER'], 'user@domain.com')
        self.assertEqual(email_config['EMAIL_PORT'], 587)
        self.assertEqual(email_config['EMAIL_USE_TLS'], True)

    def test_json_value(self):
        self.assertEqual(self.JSON, self.env.json('JSON_VAR'))

    def test_path(self):
        root = self.env.path('PATH_VAR')
        self.assertTypeAndValue(Path, Path(self.PATH), root)

    def test_smart_cast(self):
        self.assertEqual(self.env.get_value('STR_VAR', default='string'), 'bar')
        self.assertEqual(self.env.get_value('BOOL_TRUE_VAR', default=True), True)
        self.assertEqual(self.env.get_value('BOOL_FALSE_VAR', default=True), False)
        self.assertEqual(self.env.get_value('INT_VAR', default=1), 42)
        self.assertEqual(self.env.get_value('FLOAT_VAR', default=1.2), 33.3)

    def test_exported(self):
        self.assertEqual(self.EXPORTED, self.env('EXPORTED_VAR'))


class FileEnvTests(EnvTests):

    def setUp(self):
        super(FileEnvTests, self).setUp()
        Env.ENVIRON = {}
        self.env = Env()
        file_path = Path(__file__, is_file=True)('test_env.txt')
        self.env.read_env(file_path, PATH_VAR=Path(__file__, is_file=True).__root__)

class SubClassTests(EnvTests):

    def setUp(self):
        super(SubClassTests, self).setUp()
        self.CONFIG = self.generateData()
        class MyEnv(Env):
            ENVIRON = self.CONFIG
        self.env = MyEnv()

    def test_singleton_environ(self):
        self.assertTrue(self.CONFIG is self.env.ENVIRON)


class SchemaEnvTests(BaseTests):

    def test_schema(self):
        env = Env(INT_VAR=int, NOT_PRESENT_VAR=(float, 33.3), STR_VAR=str,
                  INT_LIST=[int], DEFAULT_LIST=([int], [2]))

        self.assertTypeAndValue(int, 42, env('INT_VAR'))
        self.assertTypeAndValue(float, 33.3, env('NOT_PRESENT_VAR'))

        self.assertEqual('bar', env('STR_VAR'))
        self.assertEqual('foo', env('NOT_PRESENT2', default='foo'))

        self.assertTypeAndValue(list, [42, 33], env('INT_LIST'))
        self.assertTypeAndValue(list, [2], env('DEFAULT_LIST'))

        # Override schema in this one case
        self.assertTypeAndValue(str, '42', env('INT_VAR', cast=str))


class DatabaseTestSuite(unittest.TestCase):

    def test_postgres_parsing(self):
        url = 'postgres://uf07k1i6d8ia0v:wegauwhgeuioweg@ec2-107-21-253-135.compute-1.amazonaws.com:5431/d8r82722r2kuvn'
        url = Env.db_url_config(url)

        self.assertEqual(url['ENGINE'], DJANGO_POSTGRES)
        self.assertEqual(url['NAME'], 'd8r82722r2kuvn')
        self.assertEqual(url['HOST'], 'ec2-107-21-253-135.compute-1.amazonaws.com')
        self.assertEqual(url['USER'], 'uf07k1i6d8ia0v')
        self.assertEqual(url['PASSWORD'], 'wegauwhgeuioweg')
        self.assertEqual(url['PORT'], 5431)

    def test_postgis_parsing(self):
        url = 'postgis://uf07k1i6d8ia0v:wegauwhgeuioweg@ec2-107-21-253-135.compute-1.amazonaws.com:5431/d8r82722r2kuvn'
        url = Env.db_url_config(url)

        self.assertEqual(url['ENGINE'], 'django.contrib.gis.db.backends.postgis')
        self.assertEqual(url['NAME'], 'd8r82722r2kuvn')
        self.assertEqual(url['HOST'], 'ec2-107-21-253-135.compute-1.amazonaws.com')
        self.assertEqual(url['USER'], 'uf07k1i6d8ia0v')
        self.assertEqual(url['PASSWORD'], 'wegauwhgeuioweg')
        self.assertEqual(url['PORT'], 5431)

    def test_mysql_gis_parsing(self):
        url = 'mysqlgis://uf07k1i6d8ia0v:wegauwhgeuioweg@ec2-107-21-253-135.compute-1.amazonaws.com:5431/d8r82722r2kuvn'
        url = Env.db_url_config(url)

        self.assertEqual(url['ENGINE'], 'django.contrib.gis.db.backends.mysql')
        self.assertEqual(url['NAME'], 'd8r82722r2kuvn')
        self.assertEqual(url['HOST'], 'ec2-107-21-253-135.compute-1.amazonaws.com')
        self.assertEqual(url['USER'], 'uf07k1i6d8ia0v')
        self.assertEqual(url['PASSWORD'], 'wegauwhgeuioweg')
        self.assertEqual(url['PORT'], 5431)

    def test_cleardb_parsing(self):
        url = 'mysql://bea6eb025ca0d8:69772142@us-cdbr-east.cleardb.com/heroku_97681db3eff7580?reconnect=true'
        url = Env.db_url_config(url)

        self.assertEqual(url['ENGINE'], 'django.db.backends.mysql')
        self.assertEqual(url['NAME'], 'heroku_97681db3eff7580')
        self.assertEqual(url['HOST'], 'us-cdbr-east.cleardb.com')
        self.assertEqual(url['USER'], 'bea6eb025ca0d8')
        self.assertEqual(url['PASSWORD'], '69772142')
        self.assertEqual(url['PORT'], '')

    def test_mysql_no_password(self):
        url = 'mysql://travis@localhost/test_db'
        url = Env.db_url_config(url)

        self.assertEqual(url['ENGINE'], 'django.db.backends.mysql')
        self.assertEqual(url['NAME'], 'test_db')
        self.assertEqual(url['HOST'], 'localhost')
        self.assertEqual(url['USER'], 'travis')
        self.assertEqual(url['PASSWORD'], '')
        self.assertEqual(url['PORT'], '')

    def test_empty_sqlite_url(self):
        url = 'sqlite://'
        url = Env.db_url_config(url)

        self.assertEqual(url['ENGINE'], 'django.db.backends.sqlite3')
        self.assertEqual(url['NAME'], ':memory:')

    def test_memory_sqlite_url(self):
        url = 'sqlite://:memory:'
        url = Env.db_url_config(url)

        self.assertEqual(url['ENGINE'], 'django.db.backends.sqlite3')
        self.assertEqual(url['NAME'], ':memory:')
        
    def test_memory_sqlite_url_warns_about_netloc(self):
        url = 'sqlite://missing-slash-path'
        with warnings.catch_warnings(record=True) as w:
            url = Env.db_url_config(url)
            self.assertEqual(url['ENGINE'], 'django.db.backends.sqlite3')
            self.assertEqual(url['NAME'], ':memory:')
            self.assertEqual(len(w), 1)
            self.assertTrue(issubclass(w[0].category, UserWarning))

    def test_database_options_parsing(self):
        url = 'postgres://user:pass@host:1234/dbname?conn_max_age=600'
        url = Env.db_url_config(url)
        self.assertEqual(url['CONN_MAX_AGE'], 600)

        url = 'postgres://user:pass@host:1234/dbname?conn_max_age=None&autocommit=True&atomic_requests=False'
        url = Env.db_url_config(url)
        self.assertEqual(url['CONN_MAX_AGE'], None)
        self.assertEqual(url['AUTOCOMMIT'], True)
        self.assertEqual(url['ATOMIC_REQUESTS'], False)

        url = 'mysql://user:pass@host:1234/dbname?init_command=SET storage_engine=INNODB'
        url = Env.db_url_config(url)
        self.assertEqual(url['OPTIONS'], {
            'init_command': 'SET storage_engine=INNODB',
        })

    def test_database_ldap_url(self):
        url = 'ldap://cn=admin,dc=nodomain,dc=org:some_secret_password@ldap.nodomain.org/'
        url = Env.db_url_config(url)

        self.assertEqual(url['ENGINE'], 'ldapdb.backends.ldap')
        self.assertEqual(url['HOST'], 'ldap.nodomain.org')
        self.assertEqual(url['PORT'], '')
        self.assertEqual(url['NAME'], 'ldap://ldap.nodomain.org')
        self.assertEqual(url['USER'], 'cn=admin,dc=nodomain,dc=org')
        self.assertEqual(url['PASSWORD'], 'some_secret_password')


class CacheTestSuite(unittest.TestCase):

    def test_base_options_parsing(self):
        url = 'memcache://127.0.0.1:11211/?timeout=0&key_prefix=cache_&key_function=foo.get_key&version=1'
        url = Env.cache_url_config(url)

        self.assertEqual(url['KEY_PREFIX'], 'cache_')
        self.assertEqual(url['KEY_FUNCTION'], 'foo.get_key')
        self.assertEqual(url['TIMEOUT'], 0)
        self.assertEqual(url['VERSION'], 1)

        url = 'redis://127.0.0.1:6379/?timeout=None'
        url = Env.cache_url_config(url)

        self.assertEqual(url['TIMEOUT'], None)

    def test_memcache_parsing(self):
        url = 'memcache://127.0.0.1:11211'
        url = Env.cache_url_config(url)

        self.assertEqual(url['BACKEND'], 'django.core.cache.backends.memcached.MemcachedCache')
        self.assertEqual(url['LOCATION'], '127.0.0.1:11211')

    def test_memcache_pylib_parsing(self):
        url = 'pymemcache://127.0.0.1:11211'
        url = Env.cache_url_config(url)

        self.assertEqual(url['BACKEND'], 'django.core.cache.backends.memcached.PyLibMCCache')
        self.assertEqual(url['LOCATION'], '127.0.0.1:11211')

    def test_memcache_multiple_parsing(self):
        url = 'memcache://172.19.26.240:11211,172.19.26.242:11212'
        url = Env.cache_url_config(url)

        self.assertEqual(url['BACKEND'], 'django.core.cache.backends.memcached.MemcachedCache')
        self.assertEqual(url['LOCATION'], ['172.19.26.240:11211', '172.19.26.242:11212'])

    def test_memcache_socket_parsing(self):
        url = 'memcache:///tmp/memcached.sock'
        url = Env.cache_url_config(url)

        self.assertEqual(url['BACKEND'], 'django.core.cache.backends.memcached.MemcachedCache')
        self.assertEqual(url['LOCATION'], 'unix:/tmp/memcached.sock')

    def test_dbcache_parsing(self):
        url = 'dbcache://my_cache_table'
        url = Env.cache_url_config(url)

        self.assertEqual(url['BACKEND'], 'django.core.cache.backends.db.DatabaseCache')
        self.assertEqual(url['LOCATION'], 'my_cache_table')

    def test_filecache_parsing(self):
        url = 'filecache:///var/tmp/django_cache'
        url = Env.cache_url_config(url)

        self.assertEqual(url['BACKEND'], 'django.core.cache.backends.filebased.FileBasedCache')
        self.assertEqual(url['LOCATION'], '/var/tmp/django_cache')

    def test_filecache_windows_parsing(self):
        url = 'filecache://C:/foo/bar'
        url = Env.cache_url_config(url)

        self.assertEqual(url['BACKEND'], 'django.core.cache.backends.filebased.FileBasedCache')
        self.assertEqual(url['LOCATION'], 'C:/foo/bar')

    def test_locmem_parsing(self):
        url = 'locmemcache://'
        url = Env.cache_url_config(url)

        self.assertEqual(url['BACKEND'], 'django.core.cache.backends.locmem.LocMemCache')
        self.assertEqual(url['LOCATION'], '')

    def test_locmem_named_parsing(self):
        url = 'locmemcache://unique-snowflake'
        url = Env.cache_url_config(url)

        self.assertEqual(url['BACKEND'], 'django.core.cache.backends.locmem.LocMemCache')
        self.assertEqual(url['LOCATION'], 'unique-snowflake')

    def test_dummycache_parsing(self):
        url = 'dummycache://'
        url = Env.cache_url_config(url)

        self.assertEqual(url['BACKEND'], 'django.core.cache.backends.dummy.DummyCache')
        self.assertEqual(url['LOCATION'], '')

    def test_redis_parsing(self):
        url = 'rediscache://127.0.0.1:6379/1?client_class=django_redis.client.DefaultClient&password=secret'
        url = Env.cache_url_config(url)

        self.assertEqual(url['BACKEND'], REDIS_DRIVER)
        self.assertEqual(url['LOCATION'], 'redis://127.0.0.1:6379/1')
        self.assertEqual(url['OPTIONS'], {
            'CLIENT_CLASS': 'django_redis.client.DefaultClient',
            'PASSWORD': 'secret',
        })

    def test_redis_socket_parsing(self):
        url = 'rediscache:///path/to/socket:1'
        url = Env.cache_url_config(url)
        self.assertEqual(url['BACKEND'], 'django_redis.cache.RedisCache')
        self.assertEqual(url['LOCATION'], 'unix:///path/to/socket:1')

    def test_redis_with_password_parsing(self):
        url = 'rediscache://:redispass@127.0.0.1:6379/0'
        url = Env.cache_url_config(url)
        self.assertEqual(REDIS_DRIVER, url['BACKEND'])
        self.assertEqual(url['LOCATION'], 'redis://:redispass@127.0.0.1:6379/0')

    def test_redis_multi_location_parsing(self):
        url = 'rediscache://host1:6379,host2:6379,host3:9999/1'
        url = Env.cache_url_config(url)

        self.assertEqual(url['BACKEND'], REDIS_DRIVER)
        self.assertEqual(url['LOCATION'], [
            'redis://host1:6379/1',
            'redis://host2:6379/1',
            'redis://host3:9999/1',
        ])

    def test_redis_socket_url(self):
        url = 'redis://:redispass@/path/to/socket.sock?db=0'
        url = Env.cache_url_config(url)
        self.assertEqual(REDIS_DRIVER, url['BACKEND'])
        self.assertEqual(url['LOCATION'], 'unix://:redispass@/path/to/socket.sock')
        self.assertEqual(url['OPTIONS'], {
            'DB': 0
        })
    
    def test_options_parsing(self):
        url = 'filecache:///var/tmp/django_cache?timeout=60&max_entries=1000&cull_frequency=0'
        url = Env.cache_url_config(url)

        self.assertEqual(url['BACKEND'], 'django.core.cache.backends.filebased.FileBasedCache')
        self.assertEqual(url['LOCATION'], '/var/tmp/django_cache')
        self.assertEqual(url['TIMEOUT'], 60)
        self.assertEqual(url['OPTIONS'], {
            'MAX_ENTRIES': 1000,
            'CULL_FREQUENCY': 0,
        })

    def test_custom_backend(self):
        url = 'memcache://127.0.0.1:5400?foo=option&bars=9001'
        backend = 'django_redis.cache.RedisCache'
        url = Env.cache_url_config(url, backend)

        self.assertEqual(url['BACKEND'], backend)
        self.assertEqual(url['LOCATION'], '127.0.0.1:5400')
        self.assertEqual(url['OPTIONS'], {
            'FOO': 'option',
            'BARS': 9001,
        })


class SearchTestSuite(unittest.TestCase):

    solr_url = 'solr://127.0.0.1:8983/solr'
    elasticsearch_url = 'elasticsearch://127.0.0.1:9200/index'
    whoosh_url = 'whoosh:///home/search/whoosh_index'
    xapian_url = 'xapian:///home/search/xapian_index'
    simple_url = 'simple:///'

    def test_solr_parsing(self):
        url = Env.search_url_config(self.solr_url)

        self.assertEqual(url['ENGINE'], 'haystack.backends.solr_backend.SolrEngine')
        self.assertEqual(url['URL'], 'http://127.0.0.1:8983/solr')

    def test_solr_multicore_parsing(self):
        timeout = 360
        index = 'solr_index'
        url = '%s/%s?TIMEOUT=%s' % (self.solr_url, index, timeout)
        url = Env.search_url_config(url)

        self.assertEqual(url['ENGINE'], 'haystack.backends.solr_backend.SolrEngine')
        self.assertEqual(url['URL'], 'http://127.0.0.1:8983/solr/solr_index')
        self.assertEqual(url['TIMEOUT'], timeout)
        self.assertTrue('INDEX_NAME' not in url)
        self.assertTrue('PATH' not in url)

    def test_elasticsearch_parsing(self):
        timeout = 360
        url = '%s?TIMEOUT=%s' % (self.elasticsearch_url, timeout)
        url = Env.search_url_config(url)

        self.assertEqual(url['ENGINE'], 'haystack.backends.elasticsearch_backend.ElasticsearchSearchEngine')
        self.assertTrue('INDEX_NAME' in url.keys())
        self.assertEqual(url['INDEX_NAME'], 'index')
        self.assertTrue('TIMEOUT' in url.keys())
        self.assertEqual(url['TIMEOUT'], timeout)
        self.assertTrue('PATH' not in url)

    def test_whoosh_parsing(self):
        storage = 'file'  # or ram
        post_limit = 128 * 1024 * 1024
        url = '%s?STORAGE=%s&POST_LIMIT=%s' % (self.whoosh_url, storage, post_limit)
        url = Env.search_url_config(url)

        self.assertEqual(url['ENGINE'], 'haystack.backends.whoosh_backend.WhooshEngine')
        self.assertTrue('PATH' in url.keys())
        self.assertEqual(url['PATH'], '/home/search/whoosh_index')
        self.assertTrue('STORAGE' in url.keys())
        self.assertEqual(url['STORAGE'], storage)
        self.assertTrue('POST_LIMIT' in url.keys())
        self.assertEqual(url['POST_LIMIT'], post_limit)
        self.assertTrue('INDEX_NAME' not in url)

    def test_xapian_parsing(self):
        flags = 'myflags'
        url = '%s?FLAGS=%s' % (self.xapian_url, flags)
        url = Env.search_url_config(url)

        self.assertEqual(url['ENGINE'], 'haystack.backends.xapian_backend.XapianEngine')
        self.assertTrue('PATH' in url.keys())
        self.assertEqual(url['PATH'], '/home/search/xapian_index')
        self.assertTrue('FLAGS' in url.keys())
        self.assertEqual(url['FLAGS'], flags)
        self.assertTrue('INDEX_NAME' not in url)

    def test_simple_parsing(self):
        url = Env.search_url_config(self.simple_url)

        self.assertEqual(url['ENGINE'], 'haystack.backends.simple_backend.SimpleEngine')
        self.assertTrue('INDEX_NAME' not in url)
        self.assertTrue('PATH' not in url)

    def test_common_args_parsing(self):
        excluded_indexes = 'myapp.indexes.A,myapp.indexes.B'
        include_spelling = 1
        batch_size = 100
        params = 'EXCLUDED_INDEXES=%s&INCLUDE_SPELLING=%s&BATCH_SIZE=%s' % (
            excluded_indexes,
            include_spelling,
            batch_size
        )
        for url in [
            self.solr_url,
            self.elasticsearch_url,
            self.whoosh_url,
            self.xapian_url,
            self.simple_url,
        ]:
            url = '?'.join([url, params])
            url = Env.search_url_config(url)

            self.assertTrue('EXCLUDED_INDEXES' in url.keys())
            self.assertTrue('myapp.indexes.A' in url['EXCLUDED_INDEXES'])
            self.assertTrue('myapp.indexes.B' in url['EXCLUDED_INDEXES'])
            self.assertTrue('INCLUDE_SPELLING'in url.keys())
            self.assertTrue(url['INCLUDE_SPELLING'])
            self.assertTrue('BATCH_SIZE' in url.keys())
            self.assertEqual(url['BATCH_SIZE'], 100)


class EmailTests(unittest.TestCase):

    def test_smtp_parsing(self):
        url = 'smtps://user@domain.com:password@smtp.example.com:587'
        url = Env.email_url_config(url)

        self.assertEqual(url['EMAIL_BACKEND'], 'django.core.mail.backends.smtp.EmailBackend')
        self.assertEqual(url['EMAIL_HOST'], 'smtp.example.com')
        self.assertEqual(url['EMAIL_HOST_PASSWORD'], 'password')
        self.assertEqual(url['EMAIL_HOST_USER'], 'user@domain.com')
        self.assertEqual(url['EMAIL_PORT'], 587)
        self.assertEqual(url['EMAIL_USE_TLS'], True)


class PathTests(unittest.TestCase):

    def test_path_class(self):

        root = Path(__file__, '..', is_file=True)
        root_path = os.path.abspath(os.path.join(os.path.dirname(__file__), '../'))
        self.assertEqual(root(), root_path)
        self.assertEqual(root.__root__, root_path)

        web = root.path('public')
        self.assertEqual(web(), os.path.join(root_path, 'public'))
        self.assertEqual(web('css'), os.path.join(root_path, 'public', 'css'))

    def test_required_path(self):

        self.assertRaises(ImproperlyConfigured, Path, '/not/existing/path/', required=True)
        self.assertRaises(ImproperlyConfigured, Path(__file__), 'not_existing_path', required=True)

    def test_comparison(self):

        self.assertTrue(Path('/home') in Path('/'))
        self.assertTrue(Path('/home') not in Path('/other/dir'))

        self.assertTrue(Path('/home') == Path('/home'))
        self.assertTrue(Path('/home') != Path('/home/dev'))

        self.assertEqual(Path('/home/foo/').rfind('/'), str(Path('/home/foo')).rfind('/'))
        self.assertEqual(Path('/home/foo/').find('/home'), str(Path('/home/foo/')).find('/home'))
        self.assertEqual(Path('/home/foo/')[1], str(Path('/home/foo/'))[1])
        self.assertEqual(Path('/home/foo/').__fspath__(), str(Path('/home/foo/')))

        self.assertEqual(~Path('/home'), Path('/'))
        self.assertEqual(Path('/') + 'home', Path('/home'))
        self.assertEqual(Path('/') + '/home/public', Path('/home/public'))
        self.assertEqual(Path('/home/dev/public') - 2, Path('/home'))
        self.assertEqual(Path('/home/dev/public') - 'public', Path('/home/dev'))

        self.assertRaises(TypeError, lambda _: Path('/home/dev/') - 'not int')


def load_suite():

    test_suite = unittest.TestSuite()
    cases = [
        EnvTests, FileEnvTests, SubClassTests, SchemaEnvTests, PathTests,
        DatabaseTestSuite, CacheTestSuite, EmailTests, SearchTestSuite
    ]
    for case in cases:
        test_suite.addTest(unittest.makeSuite(case))
    return test_suite


if __name__ == "__main__":

    try:
        if sys.argv[1] == '-o':
            for key, value in BaseTests.generateData().items():
                print("{0}={1}".format(key, value))
            sys.exit()
    except IndexError:
        pass

    unittest.TextTestRunner().run(load_suite())<|MERGE_RESOLUTION|>--- conflicted
+++ resolved
@@ -4,15 +4,11 @@
 import unittest
 import warnings
 
-<<<<<<< HEAD
-from environ import Env, Path, ImproperlyConfigured, REDIS_DRIVER
-=======
 from .compat import (
     json, DJANGO_POSTGRES, ImproperlyConfigured, REDIS_DRIVER, quote
 )
 
 from environ import Env, Path
->>>>>>> 185ffcf3
 
 
 class BaseTests(unittest.TestCase):
