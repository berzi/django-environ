--- conflicted
+++ resolved
@@ -15,18 +15,8 @@
     class ImproperlyConfigured(Exception):
         pass
 
-<<<<<<< HEAD
-from six.moves import urllib_parse as urlparse
+from six.moves import urllib
 from six import string_types
-=======
-try:
-    import urllib.parse as urlparse
-except ImportError:
-    # Python <= 2.6
-    import urlparse
-import urllib
->>>>>>> 4fe4e35b
-
 
 logger = logging.getLogger(__name__)
 
@@ -37,9 +27,11 @@
 
 
 # return int if possible
-<<<<<<< HEAD
 def _cast_int(v):
     return int(v) if hasattr(v, 'isdigit') and v.isdigit() else v
+
+def _cast_urlstr(v):
+    return urllib.parse.unquote_plus(v) if isinstance(v, str) else v
 
 # back compatibility with redis_cache package
 DJANGO_REDIS_DRIVER = 'django_redis.cache.RedisCache'
@@ -52,13 +44,6 @@
 except:
     pass
 
-=======
-_cast_int = lambda v: int(v) if isinstance(v, basestring) and v.isdigit() else v
-# return str if possibile
-_cast_str = lambda v: str(v) if isinstance(v, basestring) else v
-# return str if possible, and possibly urlencoded
-_cast_urlstr = lambda v: urllib.unquote_plus(str(v)) if isinstance(v, basestring) else v
->>>>>>> 4fe4e35b
 
 class NoValue(object):
 
@@ -81,7 +66,7 @@
     ENVIRON = os.environ
     NOTSET = NoValue()
     BOOLEAN_TRUE_STRINGS = ('true', 'on', 'ok', 'y', 'yes', '1')
-    URL_CLASS = urlparse.ParseResult
+    URL_CLASS = urllib.parse.ParseResult
     DEFAULT_DATABASE_ENV = 'DATABASE_URL'
     DB_SCHEMES = {
         'postgres': 'django.db.backends.postgresql_psycopg2',
@@ -200,7 +185,7 @@
         """
         :rtype: urlparse.ParseResult
         """
-        return self.get_value(var, cast=urlparse.urlparse, default=default, parse_default=True)
+        return self.get_value(var, cast=urllib.parse.urlparse, default=default, parse_default=True)
 
     def db_url(self, var=DEFAULT_DATABASE_ENV, default=NOTSET, engine=None):
         """Returns a config dictionary, defaulting to DATABASE_URL.
@@ -375,13 +360,13 @@
                     'NAME': ':memory:'
                 }
                 # note: no other settings are required for sqlite
-            url = urlparse.urlparse(url)
+            url = urllib.parse.urlparse(url)
 
         config = {}
 
         # Remove query strings.
         path = url.path[1:]
-        path = path.split('?', 2)[0]
+        path = urllib.parse.unquote_plus(path.split('?', 2)[0])
 
         # if we are using sqlite and we have no path, then assume we
         # want an in-memory database (this is the behaviour of sqlalchemy)
@@ -394,19 +379,11 @@
 
         # Update with environment configuration.
         config.update({
-<<<<<<< HEAD
             'NAME': path or '',
-            'USER': url.username or '',
-            'PASSWORD': url.password or '',
+            'USER': _cast_urlstr(url.username) or '',
+            'PASSWORD': _cast_urlstr(url.password) or '',
             'HOST': url.hostname or '',
             'PORT': _cast_int(url.port) or '',
-=======
-            'NAME': path,
-            'USER': _cast_urlstr(url.username),
-            'PASSWORD': _cast_urlstr(url.password),
-            'HOST': _cast_str(url.hostname),
-            'PORT': _cast_int(url.port),
->>>>>>> 4fe4e35b
         })
 
         if url.scheme == 'oracle' and path == '':
@@ -418,7 +395,7 @@
 
         if url.query:
             config_options = {}
-            for k, v in urlparse.parse_qs(url.query).items():
+            for k, v in urllib.parse.parse_qs(url.query).items():
                 if k.upper() in cls._DB_BASE_OPTIONS:
                     config.update({k.upper(): _cast_int(v[0])})
                 else:
@@ -444,7 +421,7 @@
         :param backend:
         :return:
         """
-        url = urlparse.urlparse(url) if not isinstance(url, cls.URL_CLASS) else url
+        url = urllib.parse.urlparse(url) if not isinstance(url, cls.URL_CLASS) else url
 
         location = url.netloc.split(',')
         if len(location) == 1:
@@ -475,7 +452,7 @@
 
         if url.query:
             config_options = {}
-            for k, v in urlparse.parse_qs(url.query).items():
+            for k, v in urllib.parse.parse_qs(url.query).items():
                 opt = {k.upper(): _cast_int(v[0])}
                 if k.upper() in cls._CACHE_BASE_OPTIONS:
                     config.update(opt)
@@ -494,24 +471,18 @@
 
         config = {}
 
-        url = urlparse.urlparse(url) if not isinstance(url, cls.URL_CLASS) else url
+        url = urllib.parse.urlparse(url) if not isinstance(url, cls.URL_CLASS) else url
 
         # Remove query strings
         path = url.path[1:]
-        path = path.split('?', 2)[0]
+        path = urllib.parse.unquote_plus(path.split('?', 2)[0])
 
         # Update with environment configuration
         config.update({
             'EMAIL_FILE_PATH': path,
-<<<<<<< HEAD
-            'EMAIL_HOST_USER': url.username,
-            'EMAIL_HOST_PASSWORD': url.password,
-            'EMAIL_HOST': url.hostname,
-=======
             'EMAIL_HOST_USER': _cast_urlstr(url.username),
             'EMAIL_HOST_PASSWORD': _cast_urlstr(url.password),
-            'EMAIL_HOST': _cast_str(url.hostname),
->>>>>>> 4fe4e35b
+            'EMAIL_HOST': url.hostname,
             'EMAIL_PORT': _cast_int(url.port),
         })
 
@@ -529,7 +500,7 @@
 
         if url.query:
             config_options = {}
-            for k, v in urlparse.parse_qs(url.query).items():
+            for k, v in urllib.parse.parse_qs(url.query).items():
                 opt = {k.upper(): _cast_int(v[0])}
                 if k.upper() in cls._EMAIL_BASE_OPTIONS:
                     config.update(opt)
@@ -543,11 +514,11 @@
     def search_url_config(cls, url, engine=None):
         config = {}
 
-        url = urlparse.urlparse(url) if not isinstance(url, cls.URL_CLASS) else url
+        url = urllib.parse.urlparse(url) if not isinstance(url, cls.URL_CLASS) else url
 
         # Remove query strings.
         path = url.path[1:]
-        path = path.split('?', 2)[0]
+        path = urllib.parse.unquote_plus(path.split('?', 2)[0])
 
         if url.scheme not in cls.SEARCH_SCHEMES:
             raise ImproperlyConfigured('Invalid search schema %s' % url.scheme)
@@ -556,7 +527,7 @@
         # check commons params
         params = {}
         if url.query:
-            params = urlparse.parse_qs(url.query)
+            params = urllib.parse.parse_qs(url.query)
             if 'EXCLUDED_INDEXES' in params.keys():
                 config['EXCLUDED_INDEXES'] = params['EXCLUDED_INDEXES'][0].split(',')
             if 'INCLUDE_SPELLING' in params.keys():
@@ -575,7 +546,7 @@
             path = path[:-1]
 
         if url.scheme == 'solr':
-            config['URL'] = urlparse.urlunparse(('http',) + url[1:2] + (path,) + ('', '', ''))
+            config['URL'] = urllib.parse.urlunparse(('http',) + url[1:2] + (path,) + ('', '', ''))
             if 'TIMEOUT' in params.keys():
                 config['TIMEOUT'] = cls.parse_value(params['TIMEOUT'][0], int)
             return config
@@ -591,7 +562,7 @@
                 path = ""
                 index = split[0]
 
-            config['URL'] = urlparse.urlunparse(('http',) + url[1:2] + (path,) + ('', '', ''))
+            config['URL'] = urllib.parse.urlunparse(('http',) + url[1:2] + (path,) + ('', '', ''))
             if 'TIMEOUT' in params.keys():
                 config['TIMEOUT'] = cls.parse_value(params['TIMEOUT'][0], int)
             config['INDEX_NAME'] = index
@@ -779,9 +750,9 @@
 
 
 def register_scheme(scheme):
-    for method in dir(urlparse):
+    for method in dir(urllib.parse):
         if method.startswith('uses_'):
-            getattr(urlparse, method).append(scheme)
+            getattr(urllib.parse, method).append(scheme)
 
 
 def register_schemes(schemes):
