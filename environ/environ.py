--- conflicted
+++ resolved
@@ -28,15 +28,8 @@
 
 
 # return int if possible
-<<<<<<< HEAD
 def _cast_int(v):
     return int(v) if hasattr(v, 'isdigit') and v.isdigit() else v
-=======
-_cast_int = lambda v: int(v) if isinstance(
-    v, basestring) and v.isdigit() else v
-# return str if possibile
-_cast_str = lambda v: str(v) if isinstance(v, basestring) else v
->>>>>>> 9efdade0
 
 
 class NoValue(object):
@@ -47,11 +40,7 @@
 
 class Env(object):
 
-<<<<<<< HEAD
     """Provide scheme-based lookups of environment variables so that each
-=======
-    """Provide schema-based lookups of environment variables so that each
->>>>>>> 9efdade0
     caller doesn't have to pass in `cast` and `default` parameters.
 
     Usage:::
@@ -115,13 +104,8 @@
         "simple": "haystack.backends.simple_backend.SimpleEngine",
     }
 
-<<<<<<< HEAD
     def __init__(self, **scheme):
         self.scheme = scheme
-=======
-    def __init__(self, **schema):
-        self.schema = schema
->>>>>>> 9efdade0
 
     def __call__(self, var, cast=None, default=NOTSET, parse_default=False):
         return self.get_value(var, cast=cast, default=default, parse_default=parse_default)
@@ -236,8 +220,9 @@
         :returns: Value from environment or default (if set)
         """
 
-        logger.debug(
-            "get '{0}' casted as '{1}' with default '{2}'".format(var, cast, default))
+        logger.debug("get '{0}' casted as '{1}' with default '{2}'".format(
+            var, cast, default
+        ))
 
         if var in self.scheme:
             var_info = self.scheme[var]
@@ -307,15 +292,13 @@
             value_cast = cast.get('value', str)
             value_cast_by_key = cast.get('cast', dict())
             value = dict(map(
-                lambda kv: (key_cast(kv[0]), cls.parse_value(
-                    kv[1], value_cast_by_key.get(kv[0], value_cast))),
+                lambda kv: (
+                    key_cast(kv[0]),
+                    cls.parse_value(kv[1], value_cast_by_key.get(kv[0], value_cast))
+                ),
                 [val.split('=') for val in value.split(';') if val]
             ))
         elif cast is dict:
-<<<<<<< HEAD
-=======
-            # elif hasattr(cast, '__name__') and cast.__name__ == 'dict':
->>>>>>> 9efdade0
             value = dict([val.split('=') for val in value.split(',') if val])
         elif cast is list:
             value = [x for x in value.split(',') if x]
@@ -325,8 +308,7 @@
         elif cast is float:
             # clean string
             float_str = re.sub(r'[^\d,\.]', '', value)
-            # split for avoid thousand separator and different locale comma/dot
-            # symbol
+            # split for avoid thousand separator and different locale comma/dot symbol
             parts = re.split(r'[,\.]', float_str)
             if len(parts) == 1:
                 float_str = parts[0]
@@ -376,12 +358,7 @@
         if url.scheme == 'sqlite' and path == '':
             path = ':memory:'
         if url.scheme == 'ldap':
-<<<<<<< HEAD
             path = '{scheme}://{hostname}'.format(scheme=url.scheme, hostname=url.hostname)
-=======
-            path = '{scheme}://{hostname}'.format(
-                scheme=_cast_str(url.scheme), hostname=_cast_str(url.hostname))
->>>>>>> 9efdade0
             if url.port:
                 path += ':{port}'.format(port=url.port)
 
@@ -422,8 +399,7 @@
         :param backend:
         :return:
         """
-        url = urlparse.urlparse(url) if not isinstance(
-            url, cls.URL_CLASS) else url
+        url = urlparse.urlparse(url) if not isinstance(url, cls.URL_CLASS) else url
 
         location = url.netloc.split(',')
         if len(location) == 1:
@@ -465,8 +441,7 @@
 
         config = {}
 
-        url = urlparse.urlparse(url) if not isinstance(
-            url, cls.URL_CLASS) else url
+        url = urlparse.urlparse(url) if not isinstance(url, cls.URL_CLASS) else url
 
         # Remove query strings
         path = url.path[1:]
@@ -509,8 +484,7 @@
     def search_url_config(cls, url, engine=None):
         config = {}
 
-        url = urlparse.urlparse(url) if not isinstance(
-            url, cls.URL_CLASS) else url
+        url = urlparse.urlparse(url) if not isinstance(url, cls.URL_CLASS) else url
 
         # Remove query strings.
         path = url.path[1:]
@@ -549,14 +523,7 @@
 
         if url.scheme == 'elasticsearch':
 
-<<<<<<< HEAD
             split = path.rsplit("/", 1)
-=======
-        config.update({
-            "URL": urlparse.urlunparse(("http",) + url[1:2] + (path,) + url[3:]),
-            "INDEX_NAME": index,
-        })
->>>>>>> 9efdade0
 
             if len(split) > 1:
                 path = "/".join(split[:-1])
@@ -600,8 +567,7 @@
         """
         if env_file is None:
             frame = sys._getframe()
-            env_file = os.path.join(
-                os.path.dirname(frame.f_back.f_code.co_filename), '.env')
+            env_file = os.path.join(os.path.dirname(frame.f_back.f_code.co_filename), '.env')
             if not os.path.exists(env_file):
                 warnings.warn("not reading %s - it doesn't exist." % env_file)
                 return
@@ -765,12 +731,7 @@
 
 
 # Register database and cache schemes in URLs.
-<<<<<<< HEAD
 register_schemes(Env.DB_SCHEMES.keys())
 register_schemes(Env.CACHE_SCHEMES.keys())
 register_schemes(Env.SEARCH_SCHEMES.keys())
-register_schemes(Env.EMAIL_SCHEMES.keys())
-=======
-for schema in list(Env.DB_SCHEMES.keys()) + list(Env.CACHE_SCHEMES.keys()) + list(Env.SEARCH_SCHEMES.keys()) + list(Env.EMAIL_SCHEMES.keys()):
-    register_scheme(schema)
->>>>>>> 9efdade0
+register_schemes(Env.EMAIL_SCHEMES.keys())