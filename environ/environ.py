--- conflicted
+++ resolved
@@ -24,11 +24,7 @@
 
 VERSION = '0.4.0'
 __author__ = 'joke2k'
-<<<<<<< HEAD
 __version__ = tuple(VERSION.split('.'))
-=======
-__version__ = (0, 3, 2)
->>>>>>> 0f4e3c02
 
 
 # return int if possible
@@ -395,7 +391,7 @@
         """Pulled from DJ-Cache-URL, parse an arbitrary Cache URL.
 
         :param url:
-        :param overrides:
+        :param backend:
         :return:
         """
         url = urlparse.urlparse(url) if not isinstance(url, cls.URL_CLASS) else url
